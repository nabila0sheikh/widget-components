{
  "name": "kambi-widget-components",
<<<<<<< HEAD
  "version": "1.21.2",
=======
  "version": "1.21.5",
>>>>>>> 0df3caf9
  "description": "A collection of reusable components written with React framework",
  "main": "src/components.js",
  "scripts": {
    "clean": "kambi-widgets-cli clean",
    "prestart": "npm run clean",
    "start": "kambi-widgets-cli start",
    "prebuild": "npm run clean",
    "build": "kambi-widgets-cli build",
    "preversion": "kambi-widgets-cli preversion",
    "postversion": "kambi-widgets-cli postversion && npm publish",
    "test": "kambi-widgets-cli test",
    "install-peers": "npm-install-peers",
    "precommit": "lint-staged"
  },
  "prettier": {
    "tabWidth": 2,
    "printWidth": 80,
    "semi": false,
    "singleQuote": true,
    "trailingComma": "es5"
  },
  "lint-staged": {
    "*.{js,json,css}": [
      "prettier --write",
      "git add"
    ]
  },
  "dependencies": {
    "react-addons-create-fragment": "^15.6.0"
  },
  "peerDependencies": {
    "kambi-widget-core-library": "x",
    "react": "x",
    "react-dom": "x",
    "prop-types": "x"
  },
  "devDependencies": {
    "eslint": "^3.8.1",
    "eslint-config-airbnb": "^12.0.0",
    "eslint-loader": "^1.5.0",
    "eslint-plugin-import": "^1.16.0",
    "eslint-plugin-jsx-a11y": "^2.2.3",
    "eslint-plugin-react": "^6.4.1",
    "jsx-syntaxhighlighter": "^0.1.0",
    "lint-staged": "^7.0.0",
    "node-syntaxhighlighter": "^0.8.1",
    "npm-install-peers": "^1.2.1",
    "prettier": "^1.11.0",
    "prismjs": "^1.6.0",
    "react-element-to-jsx-string": "^5.0.4"
  },
  "repository": {
    "type": "git",
    "url": "git+https://github.com/kambi-sportsbook-widgets/widget-components.git"
  },
  "author": "",
  "license": "ISC",
  "bugs": {
    "url": "https://github.com/kambi-sportsbook-widgets/widget-components/issues"
  },
  "homepage": "https://github.com/kambi-sportsbook-widgets/widget-components#readme"
}<|MERGE_RESOLUTION|>--- conflicted
+++ resolved
@@ -1,10 +1,6 @@
 {
   "name": "kambi-widget-components",
-<<<<<<< HEAD
-  "version": "1.21.2",
-=======
   "version": "1.21.5",
->>>>>>> 0df3caf9
   "description": "A collection of reusable components written with React framework",
   "main": "src/components.js",
   "scripts": {
