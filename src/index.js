--- conflicted
+++ resolved
@@ -1,12 +1,6 @@
 export { default as OutcomeButton } from './OutcomeButton/OutcomeButton';
 export { default as OutcomeButtonUI } from './OutcomeButton/OutcomeButtonUI';
 export { default as TabPagination } from './TabPagination/TabPagination';
-<<<<<<< HEAD
+export { default as TabBarScrolled } from './TabPagination/TabBarScrolled';
 export { default as DropdownButton } from './DropdownButton/DropdownButton';
-export { default as Header } from './Header/Header';
-=======
-export { default as TabBarScrolled } from './TabPagination/TabBarScrolled';
-export { default as Header } from './Header/Header';
-// @todo disabled until fixed
-// export { default as IconHeader } from './IconHeader/IconHeader';
->>>>>>> 4ca6a9b6
+export { default as Header } from './Header/Header';